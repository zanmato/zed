--- conflicted
+++ resolved
@@ -549,13 +549,7 @@
 impl EventEmitter<Event> for ChatPanel {}
 
 impl Render for ChatPanel {
-<<<<<<< HEAD
-    type Output = Div;
-
-    fn render(&mut self, cx: &mut ViewContext<Self>) -> Self::Output {
-=======
     fn render(&mut self, cx: &mut ViewContext<Self>) -> impl Element {
->>>>>>> 81b03d37
         div()
             .full()
             .child(if self.client.user_id().is_some() {
