mod active_buffer_language;

pub use active_buffer_language::ActiveBufferLanguage;
use anyhow::anyhow;
use editor::Editor;
use fuzzy::{match_strings, StringMatch, StringMatchCandidate};
use gpui::{
    actions, AppContext, DismissEvent, EventEmitter, FocusHandle, FocusableView, Model,
    ParentElement, Render, Styled, View, ViewContext, VisualContext, WeakView,
};
use language::{Buffer, LanguageRegistry};
use picker::{Picker, PickerDelegate};
use project::Project;
use std::sync::Arc;
use ui::{prelude::*, HighlightedLabel, ListItem, ListItemSpacing};
use util::ResultExt;
use workspace::{ModalView, Workspace};

actions!(language_selector, [Toggle]);

pub fn init(cx: &mut AppContext) {
    cx.observe_new_views(LanguageSelector::register).detach();
}

pub struct LanguageSelector {
    picker: View<Picker<LanguageSelectorDelegate>>,
}

impl LanguageSelector {
    fn register(workspace: &mut Workspace, _: &mut ViewContext<Workspace>) {
        workspace.register_action(move |workspace, _: &Toggle, cx| {
            Self::toggle(workspace, cx);
        });
    }

    fn toggle(workspace: &mut Workspace, cx: &mut ViewContext<Workspace>) -> Option<()> {
        let registry = workspace.app_state().languages.clone();
        let (_, buffer, _) = workspace
            .active_item(cx)?
            .act_as::<Editor>(cx)?
            .read(cx)
            .active_excerpt(cx)?;
        let project = workspace.project().clone();

        workspace.toggle_modal(cx, move |cx| {
            LanguageSelector::new(buffer, project, registry, cx)
        });
        Some(())
    }

    fn new(
        buffer: Model<Buffer>,
        project: Model<Project>,
        language_registry: Arc<LanguageRegistry>,
        cx: &mut ViewContext<Self>,
    ) -> Self {
        let delegate = LanguageSelectorDelegate::new(
            cx.view().downgrade(),
            buffer,
            project,
            language_registry,
        );

        let picker = cx.build_view(|cx| Picker::new(delegate, cx));
        Self { picker }
    }
}

impl Render for LanguageSelector {
<<<<<<< HEAD
    type Output = Div;

    fn render(&mut self, _cx: &mut ViewContext<Self>) -> Self::Output {
=======
    fn render(&mut self, _cx: &mut ViewContext<Self>) -> impl Element {
>>>>>>> 81b03d37
        v_stack().w(rems(34.)).child(self.picker.clone())
    }
}

impl FocusableView for LanguageSelector {
    fn focus_handle(&self, cx: &AppContext) -> FocusHandle {
        self.picker.focus_handle(cx)
    }
}

impl EventEmitter<DismissEvent> for LanguageSelector {}
impl ModalView for LanguageSelector {}

pub struct LanguageSelectorDelegate {
    language_selector: WeakView<LanguageSelector>,
    buffer: Model<Buffer>,
    project: Model<Project>,
    language_registry: Arc<LanguageRegistry>,
    candidates: Vec<StringMatchCandidate>,
    matches: Vec<StringMatch>,
    selected_index: usize,
}

impl LanguageSelectorDelegate {
    fn new(
        language_selector: WeakView<LanguageSelector>,
        buffer: Model<Buffer>,
        project: Model<Project>,
        language_registry: Arc<LanguageRegistry>,
    ) -> Self {
        let candidates = language_registry
            .language_names()
            .into_iter()
            .enumerate()
            .map(|(candidate_id, name)| StringMatchCandidate::new(candidate_id, name))
            .collect::<Vec<_>>();

        Self {
            language_selector,
            buffer,
            project,
            language_registry,
            candidates,
            matches: vec![],
            selected_index: 0,
        }
    }
}

impl PickerDelegate for LanguageSelectorDelegate {
    type ListItem = ListItem;

    fn placeholder_text(&self) -> Arc<str> {
        "Select a language...".into()
    }

    fn match_count(&self) -> usize {
        self.matches.len()
    }

    fn confirm(&mut self, _: bool, cx: &mut ViewContext<Picker<Self>>) {
        if let Some(mat) = self.matches.get(self.selected_index) {
            let language_name = &self.candidates[mat.candidate_id].string;
            let language = self.language_registry.language_for_name(language_name);
            let project = self.project.downgrade();
            let buffer = self.buffer.downgrade();
            cx.spawn(|_, mut cx| async move {
                let language = language.await?;
                let project = project
                    .upgrade()
                    .ok_or_else(|| anyhow!("project was dropped"))?;
                let buffer = buffer
                    .upgrade()
                    .ok_or_else(|| anyhow!("buffer was dropped"))?;
                project.update(&mut cx, |project, cx| {
                    project.set_language_for_buffer(&buffer, language, cx);
                })
            })
            .detach_and_log_err(cx);
        }
        self.dismissed(cx);
    }

    fn dismissed(&mut self, cx: &mut ViewContext<Picker<Self>>) {
        self.language_selector
            .update(cx, |_, cx| cx.emit(DismissEvent))
            .log_err();
    }

    fn selected_index(&self) -> usize {
        self.selected_index
    }

    fn set_selected_index(&mut self, ix: usize, _: &mut ViewContext<Picker<Self>>) {
        self.selected_index = ix;
    }

    fn update_matches(
        &mut self,
        query: String,
        cx: &mut ViewContext<Picker<Self>>,
    ) -> gpui::Task<()> {
        let background = cx.background_executor().clone();
        let candidates = self.candidates.clone();
        cx.spawn(|this, mut cx| async move {
            let matches = if query.is_empty() {
                candidates
                    .into_iter()
                    .enumerate()
                    .map(|(index, candidate)| StringMatch {
                        candidate_id: index,
                        string: candidate.string,
                        positions: Vec::new(),
                        score: 0.0,
                    })
                    .collect()
            } else {
                match_strings(
                    &candidates,
                    &query,
                    false,
                    100,
                    &Default::default(),
                    background,
                )
                .await
            };

            this.update(&mut cx, |this, cx| {
                let delegate = &mut this.delegate;
                delegate.matches = matches;
                delegate.selected_index = delegate
                    .selected_index
                    .min(delegate.matches.len().saturating_sub(1));
                cx.notify();
            })
            .log_err();
        })
    }

    fn render_match(
        &self,
        ix: usize,
        selected: bool,
        cx: &mut ViewContext<Picker<Self>>,
    ) -> Option<Self::ListItem> {
        let mat = &self.matches[ix];
        let buffer_language_name = self.buffer.read(cx).language().map(|l| l.name());
        let mut label = mat.string.clone();
        if buffer_language_name.as_deref() == Some(mat.string.as_str()) {
            label.push_str(" (current)");
        }

        Some(
            ListItem::new(ix)
                .inset(true)
                .spacing(ListItemSpacing::Sparse)
                .selected(selected)
                .child(HighlightedLabel::new(label, mat.positions.clone())),
        )
    }
}<|MERGE_RESOLUTION|>--- conflicted
+++ resolved
@@ -67,13 +67,7 @@
 }
 
 impl Render for LanguageSelector {
-<<<<<<< HEAD
-    type Output = Div;
-
-    fn render(&mut self, _cx: &mut ViewContext<Self>) -> Self::Output {
-=======
     fn render(&mut self, _cx: &mut ViewContext<Self>) -> impl Element {
->>>>>>> 81b03d37
         v_stack().w(rems(34.)).child(self.picker.clone())
     }
 }
