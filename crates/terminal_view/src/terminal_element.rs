use editor::{Cursor, HighlightedRange, HighlightedRangeLine};
use gpui::{
    color::Color,
    elements::{Empty, Overlay},
    fonts::{HighlightStyle, Properties, Style::Italic, TextStyle, Underline, Weight},
    geometry::{
        rect::RectF,
        vector::{vec2f, Vector2F},
    },
    platform::{CursorStyle, MouseButton},
    serde_json::json,
    text_layout::{Line, RunStyle},
<<<<<<< HEAD
    AnyElement, Element, EventContext, FontCache, LayoutContext, ModelContext, MouseRegion,
    PaintContext, Quad, SizeConstraint, TextLayoutCache, ViewContext, WeakModelHandle,
    WindowContext,
=======
    AnyElement, Element, EventContext, FontCache, ModelContext, MouseRegion, Quad, SizeConstraint,
    TextLayoutCache, ViewContext, WeakModelHandle, WindowContext,
>>>>>>> c3a3543e
};
use itertools::Itertools;
use language::CursorShape;
use ordered_float::OrderedFloat;
use terminal::{
    alacritty_terminal::{
        ansi::{Color as AnsiColor, Color::Named, CursorShape as AlacCursorShape, NamedColor},
        grid::Dimensions,
        index::Point,
        term::{cell::Flags, TermMode},
    },
    mappings::colors::convert_color,
    terminal_settings::TerminalSettings,
    IndexedCell, Terminal, TerminalContent, TerminalSize,
};
use theme::{TerminalStyle, ThemeSettings};
use util::ResultExt;

use std::{fmt::Debug, ops::RangeInclusive};
use std::{mem, ops::Range};

use crate::TerminalView;

///The information generated during layout that is necessary for painting
pub struct LayoutState {
    cells: Vec<LayoutCell>,
    rects: Vec<LayoutRect>,
    relative_highlighted_ranges: Vec<(RangeInclusive<Point>, Color)>,
    cursor: Option<Cursor>,
    background_color: Color,
    size: TerminalSize,
    mode: TermMode,
    display_offset: usize,
    hyperlink_tooltip: Option<AnyElement<TerminalView>>,
    gutter: f32,
}

///Helper struct for converting data between alacritty's cursor points, and displayed cursor points
struct DisplayCursor {
    line: i32,
    col: usize,
}

impl DisplayCursor {
    fn from(cursor_point: Point, display_offset: usize) -> Self {
        Self {
            line: cursor_point.line.0 + display_offset as i32,
            col: cursor_point.column.0,
        }
    }

    pub fn line(&self) -> i32 {
        self.line
    }

    pub fn col(&self) -> usize {
        self.col
    }
}

#[derive(Clone, Debug, Default)]
struct LayoutCell {
    point: Point<i32, i32>,
    text: Line,
}

impl LayoutCell {
    fn new(point: Point<i32, i32>, text: Line) -> LayoutCell {
        LayoutCell { point, text }
    }

    fn paint(
        &self,
        origin: Vector2F,
        layout: &LayoutState,
        visible_bounds: RectF,
        _view: &mut TerminalView,
        cx: &mut WindowContext,
    ) {
        let pos = {
            let point = self.point;
            vec2f(
                (origin.x() + point.column as f32 * layout.size.cell_width).floor(),
                origin.y() + point.line as f32 * layout.size.line_height,
            )
        };

        self.text
            .paint(pos, visible_bounds, layout.size.line_height, cx);
    }
}

#[derive(Clone, Debug, Default)]
struct LayoutRect {
    point: Point<i32, i32>,
    num_of_cells: usize,
    color: Color,
}

impl LayoutRect {
    fn new(point: Point<i32, i32>, num_of_cells: usize, color: Color) -> LayoutRect {
        LayoutRect {
            point,
            num_of_cells,
            color,
        }
    }

    fn extend(&self) -> Self {
        LayoutRect {
            point: self.point,
            num_of_cells: self.num_of_cells + 1,
            color: self.color,
        }
    }

    fn paint(
        &self,
        origin: Vector2F,
        layout: &LayoutState,
        _view: &mut TerminalView,
        cx: &mut ViewContext<TerminalView>,
    ) {
        let position = {
            let point = self.point;
            vec2f(
                (origin.x() + point.column as f32 * layout.size.cell_width).floor(),
                origin.y() + point.line as f32 * layout.size.line_height,
            )
        };
        let size = vec2f(
            (layout.size.cell_width * self.num_of_cells as f32).ceil(),
            layout.size.line_height,
        );

        cx.scene().push_quad(Quad {
            bounds: RectF::new(position, size),
            background: Some(self.color),
            border: Default::default(),
            corner_radii: Default::default(),
        })
    }
}

///The GPUI element that paints the terminal.
///We need to keep a reference to the view for mouse events, do we need it for any other terminal stuff, or can we move that to connection?
pub struct TerminalElement {
    terminal: WeakModelHandle<Terminal>,
    focused: bool,
    cursor_visible: bool,
    can_navigate_to_selected_word: bool,
}

impl TerminalElement {
    pub fn new(
        terminal: WeakModelHandle<Terminal>,
        focused: bool,
        cursor_visible: bool,
        can_navigate_to_selected_word: bool,
    ) -> TerminalElement {
        TerminalElement {
            terminal,
            focused,
            cursor_visible,
            can_navigate_to_selected_word,
        }
    }

    //Vec<Range<Point>> -> Clip out the parts of the ranges

    fn layout_grid(
        grid: &Vec<IndexedCell>,
        text_style: &TextStyle,
        terminal_theme: &TerminalStyle,
        text_layout_cache: &TextLayoutCache,
        font_cache: &FontCache,
        hyperlink: Option<(HighlightStyle, &RangeInclusive<Point>)>,
    ) -> (Vec<LayoutCell>, Vec<LayoutRect>) {
        let mut cells = vec![];
        let mut rects = vec![];

        let mut cur_rect: Option<LayoutRect> = None;
        let mut cur_alac_color = None;

        let linegroups = grid.into_iter().group_by(|i| i.point.line);
        for (line_index, (_, line)) in linegroups.into_iter().enumerate() {
            for cell in line {
                let mut fg = cell.fg;
                let mut bg = cell.bg;
                if cell.flags.contains(Flags::INVERSE) {
                    mem::swap(&mut fg, &mut bg);
                }

                //Expand background rect range
                {
                    if matches!(bg, Named(NamedColor::Background)) {
                        //Continue to next cell, resetting variables if necessary
                        cur_alac_color = None;
                        if let Some(rect) = cur_rect {
                            rects.push(rect);
                            cur_rect = None
                        }
                    } else {
                        match cur_alac_color {
                            Some(cur_color) => {
                                if bg == cur_color {
                                    cur_rect = cur_rect.take().map(|rect| rect.extend());
                                } else {
                                    cur_alac_color = Some(bg);
                                    if cur_rect.is_some() {
                                        rects.push(cur_rect.take().unwrap());
                                    }
                                    cur_rect = Some(LayoutRect::new(
                                        Point::new(line_index as i32, cell.point.column.0 as i32),
                                        1,
                                        convert_color(&bg, &terminal_theme),
                                    ));
                                }
                            }
                            None => {
                                cur_alac_color = Some(bg);
                                cur_rect = Some(LayoutRect::new(
                                    Point::new(line_index as i32, cell.point.column.0 as i32),
                                    1,
                                    convert_color(&bg, &terminal_theme),
                                ));
                            }
                        }
                    }
                }

                //Layout current cell text
                {
                    let cell_text = &cell.c.to_string();
                    if !is_blank(&cell) {
                        let cell_style = TerminalElement::cell_style(
                            &cell,
                            fg,
                            terminal_theme,
                            text_style,
                            font_cache,
                            hyperlink,
                        );

                        let layout_cell = text_layout_cache.layout_str(
                            cell_text,
                            text_style.font_size,
                            &[(cell_text.len(), cell_style)],
                        );

                        cells.push(LayoutCell::new(
                            Point::new(line_index as i32, cell.point.column.0 as i32),
                            layout_cell,
                        ))
                    };
                }
            }

            if cur_rect.is_some() {
                rects.push(cur_rect.take().unwrap());
            }
        }
        (cells, rects)
    }

    // Compute the cursor position and expected block width, may return a zero width if x_for_index returns
    // the same position for sequential indexes. Use em_width instead
    fn shape_cursor(
        cursor_point: DisplayCursor,
        size: TerminalSize,
        text_fragment: &Line,
    ) -> Option<(Vector2F, f32)> {
        if cursor_point.line() < size.total_lines() as i32 {
            let cursor_width = if text_fragment.width() == 0. {
                size.cell_width()
            } else {
                text_fragment.width()
            };

            //Cursor should always surround as much of the text as possible,
            //hence when on pixel boundaries round the origin down and the width up
            Some((
                vec2f(
                    (cursor_point.col() as f32 * size.cell_width()).floor(),
                    (cursor_point.line() as f32 * size.line_height()).floor(),
                ),
                cursor_width.ceil(),
            ))
        } else {
            None
        }
    }

    ///Convert the Alacritty cell styles to GPUI text styles and background color
    fn cell_style(
        indexed: &IndexedCell,
        fg: terminal::alacritty_terminal::ansi::Color,
        style: &TerminalStyle,
        text_style: &TextStyle,
        font_cache: &FontCache,
        hyperlink: Option<(HighlightStyle, &RangeInclusive<Point>)>,
    ) -> RunStyle {
        let flags = indexed.cell.flags;
        let fg = convert_color(&fg, &style);

        let mut underline = flags
            .intersects(Flags::ALL_UNDERLINES)
            .then(|| Underline {
                color: Some(fg),
                squiggly: flags.contains(Flags::UNDERCURL),
                thickness: OrderedFloat(1.),
            })
            .unwrap_or_default();

        if indexed.cell.hyperlink().is_some() {
            if underline.thickness == OrderedFloat(0.) {
                underline.thickness = OrderedFloat(1.);
            }
        }

        let mut properties = Properties::new();
        if indexed.flags.intersects(Flags::BOLD | Flags::DIM_BOLD) {
            properties = *properties.weight(Weight::BOLD);
        }
        if indexed.flags.intersects(Flags::ITALIC) {
            properties = *properties.style(Italic);
        }

        let font_id = font_cache
            .select_font(text_style.font_family_id, &properties)
            .unwrap_or(text_style.font_id);

        let mut result = RunStyle {
            color: fg,
            font_id,
            underline,
        };

        if let Some((style, range)) = hyperlink {
            if range.contains(&indexed.point) {
                if let Some(underline) = style.underline {
                    result.underline = underline;
                }

                if let Some(color) = style.color {
                    result.color = color;
                }
            }
        }

        result
    }

    fn generic_button_handler<E>(
        connection: WeakModelHandle<Terminal>,
        origin: Vector2F,
        f: impl Fn(&mut Terminal, Vector2F, E, &mut ModelContext<Terminal>),
    ) -> impl Fn(E, &mut TerminalView, &mut EventContext<TerminalView>) {
        move |event, _: &mut TerminalView, cx| {
            cx.focus_parent();
            if let Some(conn_handle) = connection.upgrade(cx) {
                conn_handle.update(cx, |terminal, cx| {
                    f(terminal, origin, event, cx);

                    cx.notify();
                })
            }
        }
    }

    fn attach_mouse_handlers(
        &self,
        origin: Vector2F,
        visible_bounds: RectF,
        mode: TermMode,
        cx: &mut ViewContext<TerminalView>,
    ) {
        let connection = self.terminal;

        let mut region = MouseRegion::new::<Self>(cx.view_id(), 0, visible_bounds);

        // Terminal Emulator controlled behavior:
        region = region
            // Start selections
            .on_down(MouseButton::Left, move |event, v: &mut TerminalView, cx| {
                let terminal_view = cx.handle();
                cx.focus(&terminal_view);
                v.context_menu.update(cx, |menu, _cx| menu.delay_cancel());
                if let Some(conn_handle) = connection.upgrade(cx) {
                    conn_handle.update(cx, |terminal, cx| {
                        terminal.mouse_down(&event, origin);

                        cx.notify();
                    })
                }
            })
            // Update drag selections
            .on_drag(MouseButton::Left, move |event, _: &mut TerminalView, cx| {
                if event.end {
                    return;
                }

                if cx.is_self_focused() {
                    if let Some(conn_handle) = connection.upgrade(cx) {
                        conn_handle.update(cx, |terminal, cx| {
                            terminal.mouse_drag(event, origin);
                            cx.notify();
                        })
                    }
                }
            })
            // Copy on up behavior
            .on_up(
                MouseButton::Left,
                TerminalElement::generic_button_handler(
                    connection,
                    origin,
                    move |terminal, origin, e, cx| {
                        terminal.mouse_up(&e, origin, cx);
                    },
                ),
            )
            // Context menu
            .on_click(
                MouseButton::Right,
                move |event, view: &mut TerminalView, cx| {
                    let mouse_mode = if let Some(conn_handle) = connection.upgrade(cx) {
                        conn_handle.update(cx, |terminal, _cx| terminal.mouse_mode(event.shift))
                    } else {
                        // If we can't get the model handle, probably can't deploy the context menu
                        true
                    };
                    if !mouse_mode {
                        view.deploy_context_menu(event.position, cx);
                    }
                },
            )
            .on_move(move |event, _: &mut TerminalView, cx| {
                if cx.is_self_focused() {
                    if let Some(conn_handle) = connection.upgrade(cx) {
                        conn_handle.update(cx, |terminal, cx| {
                            terminal.mouse_move(&event, origin);
                            cx.notify();
                        })
                    }
                }
            })
            .on_scroll(move |event, _: &mut TerminalView, cx| {
                if let Some(conn_handle) = connection.upgrade(cx) {
                    conn_handle.update(cx, |terminal, cx| {
                        terminal.scroll_wheel(event, origin);
                        cx.notify();
                    })
                }
            });

        // Mouse mode handlers:
        // All mouse modes need the extra click handlers
        if mode.intersects(TermMode::MOUSE_MODE) {
            region = region
                .on_down(
                    MouseButton::Right,
                    TerminalElement::generic_button_handler(
                        connection,
                        origin,
                        move |terminal, origin, e, _cx| {
                            terminal.mouse_down(&e, origin);
                        },
                    ),
                )
                .on_down(
                    MouseButton::Middle,
                    TerminalElement::generic_button_handler(
                        connection,
                        origin,
                        move |terminal, origin, e, _cx| {
                            terminal.mouse_down(&e, origin);
                        },
                    ),
                )
                .on_up(
                    MouseButton::Right,
                    TerminalElement::generic_button_handler(
                        connection,
                        origin,
                        move |terminal, origin, e, cx| {
                            terminal.mouse_up(&e, origin, cx);
                        },
                    ),
                )
                .on_up(
                    MouseButton::Middle,
                    TerminalElement::generic_button_handler(
                        connection,
                        origin,
                        move |terminal, origin, e, cx| {
                            terminal.mouse_up(&e, origin, cx);
                        },
                    ),
                )
        }

        cx.scene().push_mouse_region(region);
    }
}

impl Element<TerminalView> for TerminalElement {
    type LayoutState = LayoutState;
    type PaintState = ();

    fn layout(
        &mut self,
        constraint: gpui::SizeConstraint,
        view: &mut TerminalView,
        cx: &mut ViewContext<TerminalView>,
    ) -> (gpui::geometry::vector::Vector2F, Self::LayoutState) {
        let settings = settings::get::<ThemeSettings>(cx);
        let terminal_settings = settings::get::<TerminalSettings>(cx);

        //Setup layout information
        let terminal_theme = settings.theme.terminal.clone(); //TODO: Try to minimize this clone.
        let link_style = settings.theme.editor.link_definition;
        let tooltip_style = settings.theme.tooltip.clone();

        let font_cache = cx.font_cache();
        let font_size = terminal_settings
            .font_size(cx)
            .unwrap_or(settings.buffer_font_size(cx));
        let font_family_name = terminal_settings
            .font_family
            .as_ref()
            .unwrap_or(&settings.buffer_font_family_name);
        let font_features = terminal_settings
            .font_features
            .as_ref()
            .unwrap_or(&settings.buffer_font_features);
        let family_id = font_cache
            .load_family(&[font_family_name], &font_features)
            .log_err()
            .unwrap_or(settings.buffer_font_family);
        let font_id = font_cache
            .select_font(family_id, &Default::default())
            .unwrap();

        let text_style = TextStyle {
            color: settings.theme.editor.text_color,
            font_family_id: family_id,
            font_family_name: font_cache.family_name(family_id).unwrap(),
            font_id,
            font_size,
            font_properties: Default::default(),
            underline: Default::default(),
            soft_wrap: false,
        };
        let selection_color = settings.theme.editor.selection.selection;
        let match_color = settings.theme.search.match_background;
        let gutter;
        let dimensions = {
            let line_height = text_style.font_size * terminal_settings.line_height.value();
            let cell_width = font_cache.em_advance(text_style.font_id, text_style.font_size);
            gutter = cell_width;

            let size = constraint.max - vec2f(gutter, 0.);
            TerminalSize::new(line_height, cell_width, size)
        };

        let search_matches = if let Some(terminal_model) = self.terminal.upgrade(cx) {
            terminal_model.read(cx).matches.clone()
        } else {
            Default::default()
        };

        let background_color = terminal_theme.background;
        let terminal_handle = self.terminal.upgrade(cx).unwrap();

        let last_hovered_word = terminal_handle.update(cx, |terminal, cx| {
            terminal.set_size(dimensions);
            terminal.try_sync(cx);
            if self.can_navigate_to_selected_word && terminal.can_navigate_to_selected_word() {
                terminal.last_content.last_hovered_word.clone()
            } else {
                None
            }
        });

        let hyperlink_tooltip = last_hovered_word.clone().map(|hovered_word| {
            let mut tooltip = Overlay::new(
                Empty::new()
                    .contained()
                    .constrained()
                    .with_width(dimensions.width())
                    .with_height(dimensions.height())
                    .with_tooltip::<TerminalElement>(
                        hovered_word.id,
                        hovered_word.word,
                        None,
                        tooltip_style,
                        cx,
                    ),
            )
            .with_position_mode(gpui::elements::OverlayPositionMode::Local)
            .into_any();

            tooltip.layout(
                SizeConstraint::new(Vector2F::zero(), cx.window_size()),
                view,
                cx,
            );
            tooltip
        });

        let TerminalContent {
            cells,
            mode,
            display_offset,
            cursor_char,
            selection,
            cursor,
            ..
        } = { &terminal_handle.read(cx).last_content };

        // searches, highlights to a single range representations
        let mut relative_highlighted_ranges = Vec::new();
        for search_match in search_matches {
            relative_highlighted_ranges.push((search_match, match_color))
        }
        if let Some(selection) = selection {
            relative_highlighted_ranges.push((selection.start..=selection.end, selection_color));
        }

        // then have that representation be converted to the appropriate highlight data structure

        let (cells, rects) = TerminalElement::layout_grid(
            cells,
            &text_style,
            &terminal_theme,
            cx.text_layout_cache(),
            cx.font_cache(),
            last_hovered_word
                .as_ref()
                .map(|last_hovered_word| (link_style, &last_hovered_word.word_match)),
        );

        //Layout cursor. Rectangle is used for IME, so we should lay it out even
        //if we don't end up showing it.
        let cursor = if let AlacCursorShape::Hidden = cursor.shape {
            None
        } else {
            let cursor_point = DisplayCursor::from(cursor.point, *display_offset);
            let cursor_text = {
                let str_trxt = cursor_char.to_string();

                let color = if self.focused {
                    terminal_theme.background
                } else {
                    terminal_theme.foreground
                };

                cx.text_layout_cache().layout_str(
                    &str_trxt,
                    text_style.font_size,
                    &[(
                        str_trxt.len(),
                        RunStyle {
                            font_id: text_style.font_id,
                            color,
                            underline: Default::default(),
                        },
                    )],
                )
            };

            let focused = self.focused;
            TerminalElement::shape_cursor(cursor_point, dimensions, &cursor_text).map(
                move |(cursor_position, block_width)| {
                    let (shape, text) = match cursor.shape {
                        AlacCursorShape::Block if !focused => (CursorShape::Hollow, None),
                        AlacCursorShape::Block => (CursorShape::Block, Some(cursor_text)),
                        AlacCursorShape::Underline => (CursorShape::Underscore, None),
                        AlacCursorShape::Beam => (CursorShape::Bar, None),
                        AlacCursorShape::HollowBlock => (CursorShape::Hollow, None),
                        //This case is handled in the if wrapping the whole cursor layout
                        AlacCursorShape::Hidden => unreachable!(),
                    };

                    Cursor::new(
                        cursor_position,
                        block_width,
                        dimensions.line_height,
                        terminal_theme.cursor,
                        shape,
                        text,
                    )
                },
            )
        };

        //Done!
        (
            constraint.max,
            LayoutState {
                cells,
                cursor,
                background_color,
                size: dimensions,
                rects,
                relative_highlighted_ranges,
                mode: *mode,
                display_offset: *display_offset,
                hyperlink_tooltip,
                gutter,
            },
        )
    }

    fn paint(
        &mut self,
        bounds: RectF,
        visible_bounds: RectF,
        layout: &mut Self::LayoutState,
        view: &mut TerminalView,
        cx: &mut ViewContext<TerminalView>,
    ) -> Self::PaintState {
        let visible_bounds = bounds.intersection(visible_bounds).unwrap_or_default();

        //Setup element stuff
        let clip_bounds = Some(visible_bounds);

        cx.paint_layer(clip_bounds, |cx| {
            let origin = bounds.origin() + vec2f(layout.gutter, 0.);

            // Elements are ephemeral, only at paint time do we know what could be clicked by a mouse
            self.attach_mouse_handlers(origin, visible_bounds, layout.mode, cx);

            cx.scene().push_cursor_region(gpui::CursorRegion {
                bounds,
                style: if layout.hyperlink_tooltip.is_some() {
                    CursorStyle::PointingHand
                } else {
                    CursorStyle::IBeam
                },
            });

            cx.paint_layer(clip_bounds, |cx| {
                //Start with a background color
                cx.scene().push_quad(Quad {
                    bounds: RectF::new(bounds.origin(), bounds.size()),
                    background: Some(layout.background_color),
                    border: Default::default(),
                    corner_radii: Default::default(),
                });

                for rect in &layout.rects {
                    rect.paint(origin, layout, view, cx);
                }
            });

            //Draw Highlighted Backgrounds
            cx.paint_layer(clip_bounds, |cx| {
                for (relative_highlighted_range, color) in layout.relative_highlighted_ranges.iter()
                {
                    if let Some((start_y, highlighted_range_lines)) =
                        to_highlighted_range_lines(relative_highlighted_range, layout, origin)
                    {
                        let hr = HighlightedRange {
                            start_y, //Need to change this
                            line_height: layout.size.line_height,
                            lines: highlighted_range_lines,
                            color: color.clone(),
                            //Copied from editor. TODO: move to theme or something
                            corner_radius: 0.15 * layout.size.line_height,
                        };
                        hr.paint(bounds, cx);
                    }
                }
            });

            //Draw the text cells
            cx.paint_layer(clip_bounds, |cx| {
                for cell in &layout.cells {
                    cell.paint(origin, layout, visible_bounds, view, cx);
                }
            });

            //Draw cursor
            if self.cursor_visible {
                if let Some(cursor) = &layout.cursor {
                    cx.paint_layer(clip_bounds, |cx| {
                        cursor.paint(origin, cx);
                    })
                }
            }

            if let Some(element) = &mut layout.hyperlink_tooltip {
                element.paint(origin, visible_bounds, view, cx)
            }
        });
    }

    fn metadata(&self) -> Option<&dyn std::any::Any> {
        None
    }

    fn debug(
        &self,
        _: RectF,
        _: &Self::LayoutState,
        _: &Self::PaintState,
        _: &TerminalView,
        _: &gpui::ViewContext<TerminalView>,
    ) -> gpui::serde_json::Value {
        json!({
            "type": "TerminalElement",
        })
    }

    fn rect_for_text_range(
        &self,
        _: Range<usize>,
        bounds: RectF,
        _: RectF,
        layout: &Self::LayoutState,
        _: &Self::PaintState,
        _: &TerminalView,
        _: &gpui::ViewContext<TerminalView>,
    ) -> Option<RectF> {
        // Use the same origin that's passed to `Cursor::paint` in the paint
        // method bove.
        let mut origin = bounds.origin() + vec2f(layout.size.cell_width, 0.);

        // TODO - Why is it necessary to move downward one line to get correct
        // positioning? I would think that we'd want the same rect that is
        // painted for the cursor.
        origin += vec2f(0., layout.size.line_height);

        Some(layout.cursor.as_ref()?.bounding_rect(origin))
    }
}

fn is_blank(cell: &IndexedCell) -> bool {
    if cell.c != ' ' {
        return false;
    }

    if cell.bg != AnsiColor::Named(NamedColor::Background) {
        return false;
    }

    if cell.hyperlink().is_some() {
        return false;
    }

    if cell
        .flags
        .intersects(Flags::ALL_UNDERLINES | Flags::INVERSE | Flags::STRIKEOUT)
    {
        return false;
    }

    return true;
}

fn to_highlighted_range_lines(
    range: &RangeInclusive<Point>,
    layout: &LayoutState,
    origin: Vector2F,
) -> Option<(f32, Vec<HighlightedRangeLine>)> {
    // Step 1. Normalize the points to be viewport relative.
    // When display_offset = 1, here's how the grid is arranged:
    //-2,0 -2,1...
    //--- Viewport top
    //-1,0 -1,1...
    //--------- Terminal Top
    // 0,0  0,1...
    // 1,0  1,1...
    //--- Viewport Bottom
    // 2,0  2,1...
    //--------- Terminal Bottom

    // Normalize to viewport relative, from terminal relative.
    // lines are i32s, which are negative above the top left corner of the terminal
    // If the user has scrolled, we use the display_offset to tell us which offset
    // of the grid data we should be looking at. But for the rendering step, we don't
    // want negatives. We want things relative to the 'viewport' (the area of the grid
    // which is currently shown according to the display offset)
    let unclamped_start = Point::new(
        range.start().line + layout.display_offset,
        range.start().column,
    );
    let unclamped_end = Point::new(range.end().line + layout.display_offset, range.end().column);

    // Step 2. Clamp range to viewport, and return None if it doesn't overlap
    if unclamped_end.line.0 < 0 || unclamped_start.line.0 > layout.size.num_lines() as i32 {
        return None;
    }

    let clamped_start_line = unclamped_start.line.0.max(0) as usize;
    let clamped_end_line = unclamped_end.line.0.min(layout.size.num_lines() as i32) as usize;
    //Convert the start of the range to pixels
    let start_y = origin.y() + clamped_start_line as f32 * layout.size.line_height;

    // Step 3. Expand ranges that cross lines into a collection of single-line ranges.
    //  (also convert to pixels)
    let mut highlighted_range_lines = Vec::new();
    for line in clamped_start_line..=clamped_end_line {
        let mut line_start = 0;
        let mut line_end = layout.size.columns();

        if line == clamped_start_line {
            line_start = unclamped_start.column.0 as usize;
        }
        if line == clamped_end_line {
            line_end = unclamped_end.column.0 as usize + 1; //+1 for inclusive
        }

        highlighted_range_lines.push(HighlightedRangeLine {
            start_x: origin.x() + line_start as f32 * layout.size.cell_width,
            end_x: origin.x() + line_end as f32 * layout.size.cell_width,
        });
    }

    Some((start_y, highlighted_range_lines))
}<|MERGE_RESOLUTION|>--- conflicted
+++ resolved
@@ -10,14 +10,8 @@
     platform::{CursorStyle, MouseButton},
     serde_json::json,
     text_layout::{Line, RunStyle},
-<<<<<<< HEAD
-    AnyElement, Element, EventContext, FontCache, LayoutContext, ModelContext, MouseRegion,
-    PaintContext, Quad, SizeConstraint, TextLayoutCache, ViewContext, WeakModelHandle,
-    WindowContext,
-=======
     AnyElement, Element, EventContext, FontCache, ModelContext, MouseRegion, Quad, SizeConstraint,
     TextLayoutCache, ViewContext, WeakModelHandle, WindowContext,
->>>>>>> c3a3543e
 };
 use itertools::Itertools;
 use language::CursorShape;
